from setuptools import setup, find_packages
from os import path

this_directory = path.abspath(path.dirname(__file__))
with open(path.join(this_directory, 'README.md'), encoding='utf-8') as f:
    long_description = f.read()

setup(name='mabalgs',
<<<<<<< HEAD
      version='0.4.5',
=======
      version='0.4.7',
>>>>>>> 9008dceb
      description='Multi-armed bandit algorithms',
      url='https://github.com/alison-carrera/mabalgs',
      author='Alison Carrera',
      author_email='alison.carrera2007@gmail.com',
      packages=find_packages(),
      install_requires=['numpy'],
      long_description=long_description,
      long_description_content_type='text/markdown',
      license='Apache 2.0',
      zip_safe=False)<|MERGE_RESOLUTION|>--- conflicted
+++ resolved
@@ -6,11 +6,7 @@
     long_description = f.read()
 
 setup(name='mabalgs',
-<<<<<<< HEAD
-      version='0.4.5',
-=======
       version='0.4.7',
->>>>>>> 9008dceb
       description='Multi-armed bandit algorithms',
       url='https://github.com/alison-carrera/mabalgs',
       author='Alison Carrera',
